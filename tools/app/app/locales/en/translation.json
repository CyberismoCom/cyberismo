--- conflicted
+++ resolved
@@ -57,12 +57,8 @@
   "viewedAgo": "Viewed {{time}} ago",
   "recents": "Recents",
   "all": "All",
-<<<<<<< HEAD
-  "move": "Move"
-=======
   "move": "Move",
   "stateSelector": {
     "status": "Status: {{state}}"
   }
->>>>>>> df9dccc2
 }